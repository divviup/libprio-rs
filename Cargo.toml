--- conflicted
+++ resolved
@@ -20,13 +20,8 @@
 getrandom = { version = "0.2.12", features = ["std"] }
 hmac = { version = "0.12.1", optional = true }
 num-bigint = { version = "0.4.4", optional = true, features = ["rand", "serde"] }
-<<<<<<< HEAD
 num-integer = { version = "0.1.46", optional = true }
-num-iter = { version = "0.1.43", optional = true }
-=======
-num-integer = { version = "0.1.45", optional = true }
 num-iter = { version = "0.1.44", optional = true }
->>>>>>> c3a7acaf
 num-rational = { version = "0.4.1", optional = true, features = ["serde"] }
 num-traits = { version = "0.2.18", optional = true }
 rand = { version = "0.8", optional = true }
