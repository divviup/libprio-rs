--- conflicted
+++ resolved
@@ -16,13 +16,8 @@
 byteorder = "1.5.0"
 ctr = { version = "0.9.2", optional = true }
 fiat-crypto = { version = "0.2.7", optional = true }
-<<<<<<< HEAD
-fixed = { version = "1.26", optional = true }
+fixed = { version = "1.27", optional = true }
 getrandom = { version = "0.2.14", features = ["std"] }
-=======
-fixed = { version = "1.27", optional = true }
-getrandom = { version = "0.2.12", features = ["std"] }
->>>>>>> ee1b8bb2
 hmac = { version = "0.12.1", optional = true }
 num-bigint = { version = "0.4.4", optional = true, features = ["rand", "serde"] }
 num-integer = { version = "0.1.46", optional = true }
