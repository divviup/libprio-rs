--- conflicted
+++ resolved
@@ -192,13 +192,8 @@
     let prio3 = Prio3::new_aes128_count(num_shares).unwrap();
     let measurement = 1;
     println!(
-<<<<<<< HEAD
         "prio3 count share size = {}",
-        prio3_input_share_size(&prio3.shard(&measurement).unwrap())
-=======
-        "prio3 count size = {}",
-        prio3_input_share_size(&prio3.shard(&measurement).unwrap().1)
->>>>>>> 2682aa38
+        prio3_input_share_size(&prio3.shard(&measurement).unwrap().1)
     );
     c.bench_function("prio3 count", |b| {
         b.iter(|| {
