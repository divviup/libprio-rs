--- conflicted
+++ resolved
@@ -194,11 +194,7 @@
         &self,
         state: Self::PrepareState,
         input: Option<Self::PrepareMessage>,
-<<<<<<< HEAD
-    ) -> PrepareTransition<Self::PrepareState, Self::PrepareMessage, Self::OutputShare>;
-=======
     ) -> PrepareTransition<Self>;
->>>>>>> 34a07fe8
 
     /// Aggregates a sequence of output shares into an aggregate share.
     fn aggregate<M: IntoIterator<Item = Self::OutputShare>>(
@@ -228,7 +224,7 @@
     for<'a> &'a V::AggregateShare: Into<Vec<u8>>,
 {
     /// Continue processing.
-    Continue(V::PrepareStep, V::PrepareMessage),
+    Continue(V::PrepareState, V::PrepareMessage),
 
     /// Finish processing and return the output share.
     Finish(V::OutputShare),
