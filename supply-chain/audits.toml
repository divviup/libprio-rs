
# cargo-vet audits file

[[wildcard-audits.prio]]
who = "David Cook <dcook@divviup.org>"
criteria = "safe-to-deploy"
user-id = 101233
start = "2020-09-28"
end = "2024-03-23"

[[audits.assert_matches]]
who = "David Cook <dcook@divviup.org>"
criteria = "safe-to-run"
version = "1.5.0"

[[audits.base64]]
who = "David Cook <dcook@divviup.org>"
criteria = "safe-to-deploy"
delta = "0.20.0 -> 0.21.0"

[[audits.block-buffer]]
who = "David Cook <dcook@divviup.org>"
criteria = "safe-to-deploy"
version = "0.9.0"

[[audits.ciborium-io]]
who = "David Cook <dcook@divviup.org>"
criteria = "safe-to-run"
version = "0.2.0"

[[audits.cmac]]
who = "David Cook <dcook@divviup.org>"
criteria = "safe-to-deploy"
version = "0.7.1"

[[audits.cmac]]
who = "Brandon Pitman <bran@bran.land>"
criteria = "safe-to-deploy"
delta = "0.7.1 -> 0.7.2"

[[audits.crunchy]]
who = "David Cook <dcook@divviup.org>"
criteria = "safe-to-deploy"
version = "0.2.2"

[[audits.dbl]]
who = "David Cook <dcook@divviup.org>"
criteria = "safe-to-deploy"
version = "0.3.2"

[[audits.either]]
who = "David Cook <dcook@divviup.org>"
criteria = "safe-to-deploy"
version = "1.6.1"

[[audits.fiat-crypto]]
who = "David Cook <dcook@divviup.org>"
criteria = "safe-to-deploy"
version = "0.1.17"
notes = """
This crate does not contain any unsafe code, and does not use any items from
the standard library or other crates, aside from operations backed by
`std::ops`. All paths with array indexing use integer literals for indexes, so
there are no panics due to indexes out of bounds (as rustc would catch an
out-of-bounds literal index). I did not check whether arithmetic overflows
could cause a panic, and I am relying on the Coq code having satisfied the
necessary preconditions to ensure panics due to overflows are unreachable.
"""

[[audits.fiat-crypto]]
who = "Brandon Pitman <bran@bran.land>"
criteria = "safe-to-deploy"
delta = "0.1.17 -> 0.1.18"

[[audits.fiat-crypto]]
who = "David Cook <dcook@divviup.org>"
criteria = "safe-to-deploy"
delta = "0.1.18 -> 0.1.19"
notes = """
This release renames many items and adds a new module. The code in the new
module is entirely composed of arithmetic and array accesses.
"""

[[audits.fiat-crypto]]
who = "David Cook <dcook@divviup.org>"
criteria = "safe-to-deploy"
delta = "0.1.19 -> 0.1.20"

[[audits.fixed]]
who = "David Cook <dcook@divviup.org>"
criteria = "safe-to-deploy"
delta = "1.20.0 -> 1.21.0"

[[audits.fixed]]
who = "David Cook <dcook@divviup.org>"
criteria = "safe-to-deploy"
delta = "1.21.0 -> 1.22.1"

[[audits.fixed]]
who = "Brandon Pitman <bran@bran.land>"
criteria = "safe-to-deploy"
delta = "1.22.1 -> 1.23.0"

[[audits.fixed]]
who = "Brandon Pitman <bran@bran.land>"
criteria = "safe-to-deploy"
delta = "1.23.0 -> 1.23.1"

[[audits.fixed-macro]]
who = "David Cook <dcook@divviup.org>"
criteria = "safe-to-run"
version = "1.2.0"

[[audits.fixed-macro-impl]]
who = "David Cook <dcook@divviup.org>"
criteria = "safe-to-run"
version = "1.2.0"

[[audits.ghash]]
who = "David Cook <dcook@divviup.org>"
criteria = "safe-to-deploy"
version = "0.5.0"

[[audits.hex-literal]]
who = "David Cook <dcook@divviup.org>"
criteria = "safe-to-run"
version = "0.3.4"

[[audits.hex-literal]]
who = "David Cook <dcook@divviup.org>"
criteria = "safe-to-run"
version = "0.4.0"

[[audits.hex-literal]]
who = "Tim Geoghegan <timg@letsencrypt.org>"
criteria = "safe-to-run"
delta = "0.4.0 -> 0.4.1"

[[audits.keccak]]
who = "David Cook <dcook@divviup.org>"
criteria = "safe-to-deploy"
version = "0.1.2"

<<<<<<< HEAD
[[audits.keccak]]
who = "Brandon Pitman <bran@bran.land>"
criteria = "safe-to-deploy"
delta = "0.1.2 -> 0.1.3"
=======
[[audits.libc]]
who = "Brandon Pitman <bran@bran.land>"
criteria = "safe-to-deploy"
delta = "0.2.139 -> 0.2.141"
>>>>>>> afcac6aa

[[audits.modinverse]]
who = "David Cook <dcook@divviup.org>"
criteria = "safe-to-run"
version = "0.1.1"

[[audits.once_cell]]
who = "David Cook <dcook@divviup.org>"
criteria = "safe-to-deploy"
delta = "1.14.0 -> 1.15.0"

[[audits.once_cell]]
who = "David Cook <dcook@divviup.org>"
criteria = "safe-to-deploy"
delta = "1.15.0 -> 1.16.0"
notes = """
Changes to unsafe code in src/lib.rs, src/impl_std.rs, and src/imp_pl.rs are
functionally equivalent, and call unwrap_unchecked() on already-initialized
Options. The new implementation based on critical_section appears to be sound.
"""

[[audits.once_cell]]
who = "David Cook <dcook@divviup.org>"
criteria = "safe-to-deploy"
delta = "1.16.0 -> 1.17.0"

[[audits.opaque-debug]]
who = "David Cook <dcook@divviup.org>"
criteria = "safe-to-deploy"
version = "0.3.0"

[[audits.proc-macro-error-attr]]
who = "David Cook <dcook@divviup.org>"
criteria = "safe-to-run"
version = "1.0.4"

[[audits.proc-macro2]]
who = "David Cook <dcook@divviup.org>"
criteria = "safe-to-deploy"
delta = "1.0.49 -> 1.0.47"

[[audits.proc-macro2]]
who = "Brandon Pitman <bran@bran.land>"
criteria = "safe-to-deploy"
delta = "1.0.52 -> 1.0.54"

[[audits.rayon]]
who = "Brandon Pitman <bran@bran.land>"
criteria = "safe-to-deploy"
delta = "1.6.1 -> 1.7.0"

[[audits.rayon-core]]
who = "Brandon Pitman <bran@bran.land>"
criteria = "safe-to-deploy"
delta = "1.10.2 -> 1.11.0"

[[audits.rayon-core]]
who = "Brandon Pitman <bran@bran.land>"
criteria = "safe-to-deploy"
delta = "1.10.2 -> 1.11.0"

[[audits.serde]]
who = "David Cook <dcook@divviup.org>"
criteria = "safe-to-deploy"
delta = "1.0.152 -> 1.0.153"

[[audits.serde]]
who = "David Cook <dcook@divviup.org>"
criteria = "safe-to-deploy"
delta = "1.0.153 -> 1.0.154"

[[audits.serde]]
who = "David Cook <dcook@divviup.org>"
criteria = "safe-to-deploy"
delta = "1.0.154 -> 1.0.155"

[[audits.serde]]
who = "Brandon Pitman <bran@bran.land>"
criteria = "safe-to-deploy"
delta = "1.0.156 -> 1.0.159"

[[audits.serde_derive]]
who = "David Cook <dcook@divviup.org>"
criteria = "safe-to-deploy"
delta = "1.0.152 -> 1.0.153"

[[audits.serde_derive]]
who = "David Cook <dcook@divviup.org>"
criteria = "safe-to-deploy"
delta = "1.0.153 -> 1.0.154"

[[audits.serde_derive]]
who = "David Cook <dcook@divviup.org>"
criteria = "safe-to-deploy"
delta = "1.0.154 -> 1.0.155"

[[audits.serde_derive]]
who = "Brandon Pitman <bran@bran.land>"
criteria = "safe-to-deploy"
delta = "1.0.156 -> 1.0.159"

[[audits.serde_json]]
who = "Tim Geoghegan <timg@letsencrypt.org>"
criteria = "safe-to-deploy"
delta = "1.0.91 -> 1.0.92"
notes = "The only changes are to doccomments, a dev-dependency and the project's CI workflow, so there should be no risk to dependents."

[[audits.serde_json]]
who = "Brandon Pitman <bran@bran.land>"
criteria = "safe-to-deploy"
delta = "1.0.92 -> 1.0.93"

[[audits.serde_json]]
who = "Brandon Pitman <bran@bran.land>"
criteria = "safe-to-deploy"
delta = "1.0.93 -> 1.0.94"

[[audits.serde_json]]
who = "Brandon Pitman <bran@bran.land>"
criteria = "safe-to-deploy"
delta = "1.0.94 -> 1.0.95"

[[audits.sha3]]
who = "David Cook <dcook@divviup.org>"
criteria = "safe-to-deploy"
version = "0.10.6"

[[audits.sha3]]
who = "Brandon Pitman <bran@bran.land>"
criteria = "safe-to-deploy"
delta = "0.10.6 -> 0.10.7"

[[audits.syn]]
who = "Brandon Pitman <bran@bran.land>"
criteria = "safe-to-deploy"
delta = "1.0.104 -> 2.0.11"

[[audits.thiserror]]
who = "Brandon Pitman <bran@bran.land>"
criteria = "safe-to-deploy"
delta = "1.0.38 -> 1.0.39"

[[audits.thiserror]]
who = "Brandon Pitman <bran@bran.land>"
criteria = "safe-to-deploy"
delta = "1.0.39 -> 1.0.40"

[[audits.thiserror-impl]]
who = "Brandon Pitman <bran@bran.land>"
criteria = "safe-to-deploy"
delta = "1.0.38 -> 1.0.39"

[[audits.thiserror-impl]]
who = "Brandon Pitman <bran@bran.land>"
criteria = "safe-to-deploy"
delta = "1.0.39 -> 1.0.40"

[[audits.unicode-ident]]
who = "David Cook <dcook@divviup.org>"
criteria = "safe-to-deploy"
delta = "1.0.2 -> 1.0.3"

[[audits.universal-hash]]
who = "David Cook <dcook@divviup.org>"
criteria = "safe-to-deploy"
version = "0.4.1"

[[audits.untrusted]]
who = "David Cook <dcook@divviup.org>"
criteria = "safe-to-deploy"
version = "0.7.1"

[[audits.wasm-bindgen-shared]]
who = "David Cook <dcook@divviup.org>"
criteria = "safe-to-deploy"
version = "0.2.83"

[[audits.zipf]]
who = "David Cook <dcook@divviup.org>"
criteria = "safe-to-run"
version = "7.0.0"<|MERGE_RESOLUTION|>--- conflicted
+++ resolved
@@ -141,17 +141,15 @@
 criteria = "safe-to-deploy"
 version = "0.1.2"
 
-<<<<<<< HEAD
 [[audits.keccak]]
 who = "Brandon Pitman <bran@bran.land>"
 criteria = "safe-to-deploy"
 delta = "0.1.2 -> 0.1.3"
-=======
+
 [[audits.libc]]
 who = "Brandon Pitman <bran@bran.land>"
 criteria = "safe-to-deploy"
 delta = "0.2.139 -> 0.2.141"
->>>>>>> afcac6aa
 
 [[audits.modinverse]]
 who = "David Cook <dcook@divviup.org>"
