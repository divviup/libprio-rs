
# cargo-vet imports lock

[[publisher.bumpalo]]
version = "3.11.0"
when = "2022-08-17"
user-id = 696
user-login = "fitzgen"
user-name = "Nick Fitzgerald"

[[audits.bytecode-alliance.wildcard-audits.bumpalo]]
who = "Nick Fitzgerald <fitzgen@gmail.com>"
criteria = "safe-to-deploy"
user-id = 696
start = "2019-03-16"
end = "2024-03-10"

[[audits.bytecode-alliance.audits.anes]]
who = "Pat Hickey <phickey@fastly.com>"
criteria = "safe-to-deploy"
version = "0.1.6"
notes = "Contains no unsafe code, no IO, no build.rs."

[[audits.bytecode-alliance.audits.atty]]
who = "Alex Crichton <alex@alexcrichton.com>"
criteria = "safe-to-deploy"
version = "0.2.14"
notes = """
Contains only unsafe code for what this crate's purpose is and only accesses
the environment's terminal information when asked. Does its stated purpose and
no more.
"""

[[audits.bytecode-alliance.audits.backtrace]]
who = "Alex Crichton <alex@alexcrichton.com>"
criteria = "safe-to-deploy"
version = "0.3.66"
notes = "I am the author of this crate."

[[audits.bytecode-alliance.audits.base64]]
who = "Pat Hickey <phickey@fastly.com>"
criteria = "safe-to-deploy"
version = "0.21.0"
notes = "This crate has no dependencies, no build.rs, and contains no unsafe code."

[[audits.bytecode-alliance.audits.block-buffer]]
who = "Benjamin Bouvier <public@benj.me>"
criteria = "safe-to-deploy"
delta = "0.9.0 -> 0.10.2"

[[audits.bytecode-alliance.audits.cc]]
who = "Alex Crichton <alex@alexcrichton.com>"
criteria = "safe-to-deploy"
version = "1.0.73"
notes = "I am the author of this crate."

[[audits.bytecode-alliance.audits.cfg-if]]
who = "Alex Crichton <alex@alexcrichton.com>"
criteria = "safe-to-deploy"
version = "1.0.0"
notes = "I am the author of this crate."

[[audits.bytecode-alliance.audits.ciborium]]
who = "Pat Hickey <phickey@fastly.com>"
criteria = "safe-to-deploy"
version = "0.2.0"

[[audits.bytecode-alliance.audits.ciborium-ll]]
who = "Pat Hickey <phickey@fastly.com>"
criteria = "safe-to-deploy"
version = "0.2.0"

[[audits.bytecode-alliance.audits.crypto-common]]
who = "Benjamin Bouvier <public@benj.me>"
criteria = "safe-to-deploy"
version = "0.1.3"

[[audits.bytecode-alliance.audits.rustc-demangle]]
who = "Alex Crichton <alex@alexcrichton.com>"
criteria = "safe-to-deploy"
version = "0.1.21"
notes = "I am the author of this crate."

[[audits.chromeos.audits.ansi_term]]
who = "George Burgess IV <gbiv@google.com>"
criteria = "safe-to-run"
version = "0.12.1"

[[audits.chromeos.audits.clap]]
who = "George Burgess IV <gbiv@google.com>"
criteria = "safe-to-run"
version = "2.34.0"

[[audits.chromeos.audits.clap_lex]]
who = "ChromeOS"
criteria = "safe-to-run"
version = "0.2.4"

[[audits.chromeos.audits.itertools]]
who = "ChromeOS"
criteria = "safe-to-run"
version = "0.10.5"

[[audits.chromeos.audits.lazy_static]]
who = "Android Legacy"
criteria = "safe-to-run"
version = "1.4.0"

[[audits.chromeos.audits.os_str_bytes]]
who = "ChromeOS"
criteria = "safe-to-run"
version = "6.3.0"

[[audits.chromeos.audits.pin-project-lite]]
who = "ChromeOS"
criteria = "safe-to-run"
version = "0.2.9"

[[audits.chromeos.audits.same-file]]
who = "Android Legacy"
criteria = "safe-to-run"
version = "1.0.6"

[[audits.chromeos.audits.textwrap]]
who = "Android Legacy"
criteria = "safe-to-run"
version = "0.11.0"

[[audits.chromeos.audits.tracing]]
who = "ChromeOS"
criteria = "safe-to-run"
version = "0.1.35"

[[audits.chromeos.audits.tracing-core]]
who = "ChromeOS"
criteria = "safe-to-run"
version = "0.1.29"

[[audits.chromeos.audits.unicode-width]]
who = "George Burgess IV <gbiv@google.com>"
criteria = "safe-to-run"
version = "0.1.9"

[[audits.chromeos.audits.version_check]]
who = "George Burgess IV <gbiv@google.com>"
criteria = "safe-to-deploy"
version = "0.9.4"

[[audits.chromeos.audits.walkdir]]
who = "Android Legacy"
criteria = "safe-to-run"
version = "2.3.2"

[[audits.divviup.audits.assert_matches]]
who = "David Cook <dcook@divviup.org>"
criteria = "safe-to-run"
version = "1.5.0"

[[audits.divviup.audits.block-buffer]]
who = "David Cook <dcook@divviup.org>"
criteria = "safe-to-deploy"
version = "0.9.0"

[[audits.divviup.audits.ciborium-io]]
who = "David Cook <dcook@divviup.org>"
criteria = "safe-to-run"
version = "0.2.0"

[[audits.divviup.audits.cmac]]
who = "David Cook <dcook@divviup.org>"
criteria = "safe-to-deploy"
version = "0.7.1"

[[audits.divviup.audits.crunchy]]
who = "David Cook <dcook@divviup.org>"
criteria = "safe-to-deploy"
version = "0.2.2"

[[audits.divviup.audits.dbl]]
who = "David Cook <dcook@divviup.org>"
criteria = "safe-to-deploy"
version = "0.3.2"

[[audits.divviup.audits.either]]
who = "David Cook <dcook@divviup.org>"
criteria = "safe-to-deploy"
version = "1.6.1"

[[audits.divviup.audits.fixed]]
who = "David Cook <dcook@divviup.org>"
criteria = "safe-to-deploy"
delta = "1.21.0 -> 1.22.1"

[[audits.divviup.audits.fixed]]
who = "Brandon Pitman <bran@bran.land>"
criteria = "safe-to-deploy"
delta = "1.23.0 -> 1.23.1"

[[audits.divviup.audits.fixed-macro]]
who = "David Cook <dcook@divviup.org>"
criteria = "safe-to-run"
version = "1.2.0"

[[audits.divviup.audits.fixed-macro-impl]]
who = "David Cook <dcook@divviup.org>"
criteria = "safe-to-run"
version = "1.2.0"

[[audits.divviup.audits.ghash]]
who = "David Cook <dcook@divviup.org>"
criteria = "safe-to-deploy"
version = "0.5.0"

[[audits.divviup.audits.modinverse]]
who = "David Cook <dcook@divviup.org>"
criteria = "safe-to-run"
version = "0.1.1"

[[audits.divviup.audits.opaque-debug]]
who = "David Cook <dcook@divviup.org>"
criteria = "safe-to-deploy"
version = "0.3.0"

[[audits.divviup.audits.proc-macro-error-attr]]
who = "David Cook <dcook@divviup.org>"
criteria = "safe-to-run"
version = "1.0.4"

[[audits.divviup.audits.rayon]]
who = "Brandon Pitman <bran@bran.land>"
criteria = "safe-to-deploy"
delta = "1.6.1 -> 1.7.0"

[[audits.divviup.audits.rayon-core]]
who = "Brandon Pitman <bran@bran.land>"
criteria = "safe-to-deploy"
delta = "1.10.2 -> 1.11.0"

[[audits.divviup.audits.serde]]
who = "David Cook <dcook@divviup.org>"
criteria = "safe-to-deploy"
delta = "1.0.152 -> 1.0.153"

[[audits.divviup.audits.serde]]
who = "David Cook <dcook@divviup.org>"
criteria = "safe-to-deploy"
delta = "1.0.153 -> 1.0.154"

[[audits.divviup.audits.serde]]
who = "David Cook <dcook@divviup.org>"
criteria = "safe-to-deploy"
delta = "1.0.154 -> 1.0.155"

[[audits.divviup.audits.serde_derive]]
who = "David Cook <dcook@divviup.org>"
criteria = "safe-to-deploy"
delta = "1.0.152 -> 1.0.153"

[[audits.divviup.audits.serde_derive]]
who = "David Cook <dcook@divviup.org>"
criteria = "safe-to-deploy"
delta = "1.0.153 -> 1.0.154"

[[audits.divviup.audits.serde_derive]]
who = "David Cook <dcook@divviup.org>"
criteria = "safe-to-deploy"
delta = "1.0.154 -> 1.0.155"

[[audits.divviup.audits.serde_json]]
who = "Brandon Pitman <bran@bran.land>"
criteria = "safe-to-deploy"
delta = "1.0.93 -> 1.0.94"

<<<<<<< HEAD
[[audits.divviup.audits.serde_json]]
who = "Brandon Pitman <bran@bran.land>"
criteria = "safe-to-deploy"
delta = "1.0.94 -> 1.0.95"
=======
[[audits.divviup.audits.syn]]
who = "Brandon Pitman <bran@bran.land>"
criteria = "safe-to-deploy"
delta = "1.0.104 -> 2.0.11"
>>>>>>> 29290620

[[audits.divviup.audits.thiserror]]
who = "Brandon Pitman <bran@bran.land>"
criteria = "safe-to-deploy"
delta = "1.0.38 -> 1.0.39"

[[audits.divviup.audits.thiserror]]
who = "Brandon Pitman <bran@bran.land>"
criteria = "safe-to-deploy"
delta = "1.0.39 -> 1.0.40"

[[audits.divviup.audits.thiserror-impl]]
who = "Brandon Pitman <bran@bran.land>"
criteria = "safe-to-deploy"
delta = "1.0.38 -> 1.0.39"

[[audits.divviup.audits.thiserror-impl]]
who = "Brandon Pitman <bran@bran.land>"
criteria = "safe-to-deploy"
delta = "1.0.39 -> 1.0.40"

[[audits.divviup.audits.unicode-ident]]
who = "David Cook <dcook@divviup.org>"
criteria = "safe-to-deploy"
delta = "1.0.2 -> 1.0.3"

[[audits.divviup.audits.universal-hash]]
who = "David Cook <dcook@divviup.org>"
criteria = "safe-to-deploy"
version = "0.4.1"

[[audits.divviup.audits.untrusted]]
who = "David Cook <dcook@divviup.org>"
criteria = "safe-to-deploy"
version = "0.7.1"

[[audits.divviup.audits.wasm-bindgen-shared]]
who = "David Cook <dcook@divviup.org>"
criteria = "safe-to-deploy"
version = "0.2.83"

[audits.embark-studios.audits]

[[audits.firefox.audits.autocfg]]
who = "Josh Stone <jistone@redhat.com>"
criteria = "safe-to-deploy"
version = "1.1.0"
notes = "All code written or reviewed by Josh Stone."

[[audits.firefox.audits.block-buffer]]
who = "Mike Hommey <mh+mozilla@glandium.org>"
criteria = "safe-to-deploy"
delta = "0.10.2 -> 0.10.3"

[[audits.firefox.audits.crypto-common]]
who = "Mike Hommey <mh+mozilla@glandium.org>"
criteria = "safe-to-deploy"
delta = "0.1.3 -> 0.1.6"

[[audits.firefox.audits.either]]
who = "Mike Hommey <mh+mozilla@glandium.org>"
criteria = "safe-to-deploy"
delta = "1.6.1 -> 1.7.0"

[[audits.firefox.audits.either]]
who = "Mike Hommey <mh+mozilla@glandium.org>"
criteria = "safe-to-deploy"
delta = "1.7.0 -> 1.8.0"

[[audits.firefox.audits.half]]
who = "John M. Schanck <jschanck@mozilla.com>"
criteria = "safe-to-deploy"
version = "1.8.2"
notes = """
This crate contains unsafe code for bitwise casts to/from binary16 floating-point
format. I've reviewed these and found no issues. There are no uses of ambient
capabilities.
"""

[[audits.firefox.audits.hashbrown]]
who = "Mike Hommey <mh+mozilla@glandium.org>"
criteria = "safe-to-deploy"
version = "0.12.3"
notes = "This version is used in rust's libstd, so effectively we're already trusting it"

[[audits.firefox.audits.hex]]
who = "Simon Friedberger <simon@mozilla.com>"
criteria = "safe-to-deploy"
version = "0.4.3"

[[audits.firefox.audits.log]]
who = "Mike Hommey <mh+mozilla@glandium.org>"
criteria = "safe-to-deploy"
version = "0.4.17"

[[audits.firefox.audits.num-bigint]]
who = "Josh Stone <jistone@redhat.com>"
criteria = "safe-to-deploy"
version = "0.4.3"
notes = "All code written or reviewed by Josh Stone."

[[audits.firefox.audits.num-integer]]
who = "Josh Stone <jistone@redhat.com>"
criteria = "safe-to-deploy"
version = "0.1.45"
notes = "All code written or reviewed by Josh Stone."

[[audits.firefox.audits.num-traits]]
who = "Josh Stone <jistone@redhat.com>"
criteria = "safe-to-deploy"
version = "0.2.15"
notes = "All code written or reviewed by Josh Stone."

[[audits.firefox.audits.proc-macro2]]
who = "Nika Layzell <nika@thelayzells.com>"
criteria = "safe-to-deploy"
version = "1.0.39"
notes = """
`proc-macro2` acts as either a thin(-ish) wrapper around the std-provided
`proc_macro` crate, or as a fallback implementation of the crate, depending on
where it is used.

If using this crate on older versions of rustc (1.56 and earlier), it will
temporarily replace the panic handler while initializing in order to detect if
it is running within a `proc_macro`, which could lead to surprising behaviour.
This should not be an issue for more recent compiler versions, which support
`proc_macro::is_available()`.

The `proc-macro2` crate's fallback behaviour is not identical to the complex
behaviour of the rustc compiler (e.g. it does not perform unicode normalization
for identifiers), however it behaves well enough for its intended use-case
(tests and scripts processing rust code).

`proc-macro2` does not use unsafe code, however exposes one `unsafe` API to
allow bypassing checks in the fallback implementation when constructing
`Literal` using `from_str_unchecked`. This was intended to only be used by the
`quote!` macro, however it has been removed
(https://github.com/dtolnay/quote/commit/f621fe64a8a501cae8e95ebd6848e637bbc79078),
and is likely completely unused. Even when used, this API shouldn't be able to
cause unsoundness.
"""

[[audits.firefox.audits.proc-macro2]]
who = "Mike Hommey <mh+mozilla@glandium.org>"
criteria = "safe-to-deploy"
delta = "1.0.39 -> 1.0.43"

[[audits.firefox.audits.proc-macro2]]
who = "Mike Hommey <mh+mozilla@glandium.org>"
criteria = "safe-to-deploy"
delta = "1.0.43 -> 1.0.49"

[[audits.firefox.audits.proc-macro2]]
who = "Mike Hommey <mh+mozilla@glandium.org>"
criteria = "safe-to-deploy"
delta = "1.0.49 -> 1.0.51"

[[audits.firefox.audits.quote]]
who = "Nika Layzell <nika@thelayzells.com>"
criteria = "safe-to-deploy"
version = "1.0.18"
notes = """
`quote` is a utility crate used by proc-macros to generate TokenStreams
conveniently from source code. The bulk of the logic is some complex
interlocking `macro_rules!` macros which are used to parse and build the
`TokenStream` within the proc-macro.

This crate contains no unsafe code, and the internal logic, while difficult to
read, is generally straightforward. I have audited the the quote macros, ident
formatter, and runtime logic.
"""

[[audits.firefox.audits.quote]]
who = "Mike Hommey <mh+mozilla@glandium.org>"
criteria = "safe-to-deploy"
delta = "1.0.18 -> 1.0.21"

[[audits.firefox.audits.quote]]
who = "Mike Hommey <mh+mozilla@glandium.org>"
criteria = "safe-to-deploy"
delta = "1.0.21 -> 1.0.23"

[[audits.firefox.audits.rayon]]
who = "Josh Stone <jistone@redhat.com>"
criteria = "safe-to-deploy"
version = "1.5.3"
notes = "All code written or reviewed by Josh Stone or Niko Matsakis."

[[audits.firefox.audits.rayon]]
who = "Mike Hommey <mh+mozilla@glandium.org>"
criteria = "safe-to-deploy"
delta = "1.5.3 -> 1.6.1"

[[audits.firefox.audits.rayon-core]]
who = "Josh Stone <jistone@redhat.com>"
criteria = "safe-to-deploy"
version = "1.9.3"
notes = "All code written or reviewed by Josh Stone or Niko Matsakis."

[[audits.firefox.audits.rayon-core]]
who = "Mike Hommey <mh+mozilla@glandium.org>"
criteria = "safe-to-deploy"
delta = "1.9.3 -> 1.10.1"

[[audits.firefox.audits.rayon-core]]
who = "Mike Hommey <mh+mozilla@glandium.org>"
criteria = "safe-to-deploy"
delta = "1.10.1 -> 1.10.2"

[[audits.firefox.audits.serde_json]]
who = "Mike Hommey <mh+mozilla@glandium.org>"
criteria = "safe-to-deploy"
delta = "1.0.91 -> 1.0.93"

[[audits.firefox.audits.tracing]]
who = "Mike Hommey <mh+mozilla@glandium.org>"
criteria = "safe-to-run"
delta = "0.1.35 -> 0.1.36"

[[audits.zcash.audits.inout]]
who = "Daira Hopwood <daira@jacaranda.org>"
criteria = "safe-to-deploy"
version = "0.1.3"
notes = "Reviewed in full."
aggregated-from = "https://raw.githubusercontent.com/zcash/zcash/master/qa/supply-chain/audits.toml"

[[audits.zcash.audits.proc-macro2]]
who = "Jack Grigg <jack@electriccoin.co>"
criteria = "safe-to-deploy"
delta = "1.0.51 -> 1.0.52"
aggregated-from = "https://raw.githubusercontent.com/zcash/zcash/master/qa/supply-chain/audits.toml"

[[audits.zcash.audits.quote]]
who = "Jack Grigg <jack@electriccoin.co>"
criteria = "safe-to-deploy"
delta = "1.0.23 -> 1.0.26"
aggregated-from = "https://raw.githubusercontent.com/zcash/zcash/master/qa/supply-chain/audits.toml"

[[audits.zcash.audits.unicode-ident]]
who = "Daira Hopwood <daira@jacaranda.org>"
criteria = "safe-to-deploy"
version = "1.0.2"
aggregated-from = "https://raw.githubusercontent.com/zcash/zcash/master/qa/supply-chain/audits.toml"

[[audits.zcash.audits.universal-hash]]
who = "Daira Hopwood <daira@jacaranda.org>"
criteria = "safe-to-deploy"
delta = "0.4.1 -> 0.5.0"
notes = "I checked correctness of to_blocks which uses unsafe code in a safe function."
aggregated-from = "https://raw.githubusercontent.com/zcash/zcash/master/qa/supply-chain/audits.toml"<|MERGE_RESOLUTION|>--- conflicted
+++ resolved
@@ -271,17 +271,15 @@
 criteria = "safe-to-deploy"
 delta = "1.0.93 -> 1.0.94"
 
-<<<<<<< HEAD
 [[audits.divviup.audits.serde_json]]
 who = "Brandon Pitman <bran@bran.land>"
 criteria = "safe-to-deploy"
 delta = "1.0.94 -> 1.0.95"
-=======
+
 [[audits.divviup.audits.syn]]
 who = "Brandon Pitman <bran@bran.land>"
 criteria = "safe-to-deploy"
 delta = "1.0.104 -> 2.0.11"
->>>>>>> 29290620
 
 [[audits.divviup.audits.thiserror]]
 who = "Brandon Pitman <bran@bran.land>"
