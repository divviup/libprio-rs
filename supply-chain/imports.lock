
# cargo-vet imports lock

[[publisher.byteorder]]
version = "1.5.0"
when = "2023-10-06"
user-id = 189
user-login = "BurntSushi"
user-name = "Andrew Gallant"

[[publisher.itoa]]
version = "1.0.3"
when = "2022-08-03"
user-id = 3618
user-login = "dtolnay"
user-name = "David Tolnay"

[[publisher.js-sys]]
version = "0.3.60"
when = "2022-09-12"
user-id = 1
user-login = "alexcrichton"
user-name = "Alex Crichton"

[[publisher.libc]]
version = "0.2.146"
when = "2023-06-06"
user-id = 2915
user-login = "Amanieu"
user-name = "Amanieu d'Antras"

[[publisher.libm]]
version = "0.2.7"
when = "2023-05-15"
user-id = 2915
user-login = "Amanieu"
user-name = "Amanieu d'Antras"

[[publisher.num-complex]]
version = "0.4.3"
when = "2023-01-19"
user-id = 539
user-login = "cuviper"
user-name = "Josh Stone"

[[publisher.paste]]
version = "1.0.9"
when = "2022-08-31"
user-id = 3618
user-login = "dtolnay"
user-name = "David Tolnay"

[[publisher.proc-macro2]]
version = "1.0.74"
when = "2024-01-02"
user-id = 3618
user-login = "dtolnay"
user-name = "David Tolnay"

[[publisher.quote]]
version = "1.0.35"
when = "2024-01-02"
user-id = 3618
user-login = "dtolnay"
user-name = "David Tolnay"

[[publisher.regex]]
version = "1.6.0"
when = "2022-07-05"
user-id = 189
user-login = "BurntSushi"
user-name = "Andrew Gallant"

[[publisher.regex-syntax]]
version = "0.6.27"
when = "2022-07-05"
user-id = 189
user-login = "BurntSushi"
user-name = "Andrew Gallant"

[[publisher.ryu]]
version = "1.0.11"
when = "2022-08-03"
user-id = 3618
user-login = "dtolnay"
user-name = "David Tolnay"

[[publisher.scopeguard]]
version = "1.1.0"
when = "2020-02-16"
user-id = 2915
user-login = "Amanieu"
user-name = "Amanieu d'Antras"

[[publisher.serde]]
version = "1.0.196"
when = "2024-01-26"
user-id = 3618
user-login = "dtolnay"
user-name = "David Tolnay"

[[publisher.serde_derive]]
version = "1.0.196"
when = "2024-01-26"
user-id = 3618
user-login = "dtolnay"
user-name = "David Tolnay"

[[publisher.serde_json]]
version = "1.0.113"
when = "2024-01-29"
user-id = 3618
user-login = "dtolnay"
user-name = "David Tolnay"

[[publisher.syn]]
version = "1.0.104"
when = "2022-11-28"
user-id = 3618
user-login = "dtolnay"
user-name = "David Tolnay"

[[publisher.syn]]
version = "2.0.46"
when = "2024-01-02"
user-id = 3618
user-login = "dtolnay"
user-name = "David Tolnay"

[[publisher.thiserror]]
version = "1.0.56"
when = "2024-01-02"
user-id = 3618
user-login = "dtolnay"
user-name = "David Tolnay"

[[publisher.thiserror-impl]]
version = "1.0.56"
when = "2024-01-02"
user-id = 3618
user-login = "dtolnay"
user-name = "David Tolnay"

[[publisher.wasi]]
version = "0.11.0+wasi-snapshot-preview1"
when = "2022-01-19"
user-id = 1
user-login = "alexcrichton"
user-name = "Alex Crichton"

[[publisher.wasm-bindgen]]
version = "0.2.83"
when = "2022-09-12"
user-id = 1
user-login = "alexcrichton"
user-name = "Alex Crichton"

[[publisher.wasm-bindgen-backend]]
version = "0.2.83"
when = "2022-09-12"
user-id = 1
user-login = "alexcrichton"
user-name = "Alex Crichton"

[[publisher.wasm-bindgen-macro]]
version = "0.2.83"
when = "2022-09-12"
user-id = 1
user-login = "alexcrichton"
user-name = "Alex Crichton"

[[publisher.wasm-bindgen-macro-support]]
version = "0.2.83"
when = "2022-09-12"
user-id = 1
user-login = "alexcrichton"
user-name = "Alex Crichton"

[[publisher.web-sys]]
version = "0.3.60"
when = "2022-09-12"
user-id = 1
user-login = "alexcrichton"
user-name = "Alex Crichton"

[[publisher.winapi-util]]
version = "0.1.5"
when = "2020-04-20"
user-id = 189
user-login = "BurntSushi"
user-name = "Andrew Gallant"

[[publisher.windows-sys]]
version = "0.48.0"
when = "2023-03-31"
user-id = 64539
user-login = "kennykerr"
user-name = "Kenny Kerr"

[[publisher.windows-targets]]
version = "0.48.0"
when = "2023-03-31"
user-id = 64539
user-login = "kennykerr"
user-name = "Kenny Kerr"

[[publisher.windows_aarch64_gnullvm]]
version = "0.48.0"
when = "2023-03-31"
user-id = 64539
user-login = "kennykerr"
user-name = "Kenny Kerr"

[[publisher.windows_aarch64_msvc]]
version = "0.48.0"
when = "2023-03-31"
user-id = 64539
user-login = "kennykerr"
user-name = "Kenny Kerr"

[[publisher.windows_i686_gnu]]
version = "0.48.0"
when = "2023-03-31"
user-id = 64539
user-login = "kennykerr"
user-name = "Kenny Kerr"

[[publisher.windows_i686_msvc]]
version = "0.48.0"
when = "2023-03-31"
user-id = 64539
user-login = "kennykerr"
user-name = "Kenny Kerr"

[[publisher.windows_x86_64_gnu]]
version = "0.48.0"
when = "2023-03-31"
user-id = 64539
user-login = "kennykerr"
user-name = "Kenny Kerr"

[[publisher.windows_x86_64_gnullvm]]
version = "0.48.0"
when = "2023-03-31"
user-id = 64539
user-login = "kennykerr"
user-name = "Kenny Kerr"

[[publisher.windows_x86_64_msvc]]
version = "0.48.0"
when = "2023-03-31"
user-id = 64539
user-login = "kennykerr"
user-name = "Kenny Kerr"

[[audits.bytecode-alliance.audits.anes]]
who = "Pat Hickey <phickey@fastly.com>"
criteria = "safe-to-deploy"
version = "0.1.6"
notes = "Contains no unsafe code, no IO, no build.rs."

[[audits.bytecode-alliance.audits.base64]]
who = "Pat Hickey <phickey@fastly.com>"
criteria = "safe-to-deploy"
version = "0.21.0"
notes = "This crate has no dependencies, no build.rs, and contains no unsafe code."

[[audits.bytecode-alliance.audits.block-buffer]]
who = "Benjamin Bouvier <public@benj.me>"
criteria = "safe-to-deploy"
delta = "0.9.0 -> 0.10.2"

[[audits.bytecode-alliance.audits.bumpalo]]
who = "Nick Fitzgerald <fitzgen@gmail.com>"
criteria = "safe-to-deploy"
version = "3.11.1"
notes = "I am the author of this crate."

[[audits.bytecode-alliance.audits.cc]]
who = "Alex Crichton <alex@alexcrichton.com>"
criteria = "safe-to-deploy"
version = "1.0.73"
notes = "I am the author of this crate."

[[audits.bytecode-alliance.audits.cfg-if]]
who = "Alex Crichton <alex@alexcrichton.com>"
criteria = "safe-to-deploy"
version = "1.0.0"
notes = "I am the author of this crate."

[[audits.bytecode-alliance.audits.ciborium]]
who = "Pat Hickey <phickey@fastly.com>"
criteria = "safe-to-deploy"
version = "0.2.0"

[[audits.bytecode-alliance.audits.ciborium-ll]]
who = "Pat Hickey <phickey@fastly.com>"
criteria = "safe-to-deploy"
version = "0.2.0"

[[audits.bytecode-alliance.audits.crypto-common]]
who = "Benjamin Bouvier <public@benj.me>"
criteria = "safe-to-deploy"
version = "0.1.3"

[[audits.bytecode-alliance.audits.errno]]
who = "Dan Gohman <dev@sunfishcode.online>"
criteria = "safe-to-deploy"
version = "0.3.0"
notes = "This crate uses libc and windows-sys APIs to get and set the raw OS error value."

[[audits.bytecode-alliance.audits.errno]]
who = "Dan Gohman <dev@sunfishcode.online>"
criteria = "safe-to-deploy"
delta = "0.3.0 -> 0.3.1"
notes = "Just a dependency version bump and a bug fix for redox"

[[audits.bytecode-alliance.audits.is-terminal]]
who = "Dan Gohman <dev@sunfishcode.online>"
criteria = "safe-to-deploy"
version = "0.4.7"
notes = """
The is-terminal implementation code is now sync'd up with the prototype
implementation in the Rust standard library.
"""

[[audits.bytecode-alliance.audits.libc]]
who = "Alex Crichton <alex@alexcrichton.com>"
criteria = "safe-to-deploy"
delta = "0.2.146 -> 0.2.147"
notes = "Only new type definitions and updating others for some platforms, no major changes"

[[audits.bytecode-alliance.audits.libc]]
who = "Alex Crichton <alex@alexcrichton.com>"
criteria = "safe-to-deploy"
delta = "0.2.148 -> 0.2.149"
notes = "Lots of new functions and constants for new platforms and nothing out of the ordinary for what one would expect of the `libc` crate."

[[audits.bytecode-alliance.audits.linux-raw-sys]]
who = "Dan Gohman <dev@sunfishcode.online>"
criteria = "safe-to-deploy"
version = "0.3.3"
notes = "I am the author of this crate."

[[audits.bytecode-alliance.audits.rustix]]
who = "Dan Gohman <dev@sunfishcode.online>"
criteria = "safe-to-deploy"
version = "0.37.13"
notes = "The Bytecode Alliance is the author of this crate."

[[audits.embark-studios.audits.tap]]
who = "Johan Andersson <opensource@embark-studios.com>"
criteria = "safe-to-deploy"
version = "1.0.1"
notes = "No unsafe usage or ambient capabilities"

[[audits.fermyon.audits.oorandom]]
who = "Radu Matei <radu.matei@fermyon.com>"
criteria = "safe-to-run"
version = "11.1.3"

[[audits.fermyon.audits.plotters-svg]]
who = "Radu Matei <radu.matei@fermyon.com>"
criteria = "safe-to-run"
version = "0.3.3"

[[audits.google.audits.clap]]
who = "George Burgess IV <gbiv@google.com>"
criteria = "safe-to-run"
version = "4.0.32"
aggregated-from = "https://chromium.googlesource.com/chromiumos/third_party/rust_crates/+/refs/heads/main/cargo-vet/audits.toml?format=TEXT"

[[audits.google.audits.clap]]
who = "George Burgess IV <gbiv@google.com>"
criteria = "safe-to-run"
delta = "4.0.32 -> 4.1.14"
aggregated-from = "https://chromium.googlesource.com/chromiumos/third_party/rust_crates/+/refs/heads/main/cargo-vet/audits.toml?format=TEXT"

[[audits.google.audits.clap_builder]]
who = "George Burgess IV <gbiv@google.com>"
criteria = "safe-to-run"
version = "4.1.14"
notes = """
This was a diff audit between clap 4.0.32 sources, and sources in clap_builder
4.1.14. clap_builder is primarily stuff refactored out of `clap`.
"""
aggregated-from = "https://chromium.googlesource.com/chromiumos/third_party/rust_crates/+/refs/heads/main/cargo-vet/audits.toml?format=TEXT"

[[audits.google.audits.clap_lex]]
who = "George Burgess IV <gbiv@google.com>"
criteria = "safe-to-run"
version = "0.4.1"
aggregated-from = "https://chromium.googlesource.com/chromiumos/third_party/rust_crates/+/refs/heads/main/cargo-vet/audits.toml?format=TEXT"

[[audits.google.audits.hex]]
who = "ChromeOS"
criteria = "safe-to-run"
version = "0.4.3"
aggregated-from = "https://chromium.googlesource.com/chromiumos/third_party/rust_crates/+/refs/heads/main/cargo-vet/audits.toml?format=TEXT"

[[audits.google.audits.io-lifetimes]]
who = "George Burgess IV <gbiv@google.com>"
criteria = "safe-to-run"
version = "1.0.10"
aggregated-from = "https://chromium.googlesource.com/chromiumos/third_party/rust_crates/+/refs/heads/main/cargo-vet/audits.toml?format=TEXT"

[[audits.google.audits.itertools]]
who = "ChromeOS"
criteria = "safe-to-run"
version = "0.10.5"
aggregated-from = "https://chromium.googlesource.com/chromiumos/third_party/rust_crates/+/refs/heads/main/cargo-vet/audits.toml?format=TEXT"

[[audits.google.audits.lazy_static]]
who = "Android Legacy"
criteria = "safe-to-run"
version = "1.4.0"
aggregated-from = "https://chromium.googlesource.com/chromiumos/third_party/rust_crates/+/refs/heads/main/cargo-vet/audits.toml?format=TEXT"

[[audits.google.audits.log]]
who = "ChromeOS"
criteria = "safe-to-run"
version = "0.4.17"
aggregated-from = "https://chromium.googlesource.com/chromiumos/third_party/rust_crates/+/refs/heads/main/cargo-vet/audits.toml?format=TEXT"

[[audits.google.audits.same-file]]
who = "Android Legacy"
criteria = "safe-to-run"
version = "1.0.6"
aggregated-from = "https://chromium.googlesource.com/chromiumos/third_party/rust_crates/+/refs/heads/main/cargo-vet/audits.toml?format=TEXT"

[[audits.google.audits.version_check]]
who = "George Burgess IV <gbiv@google.com>"
criteria = "safe-to-deploy"
version = "0.9.4"
aggregated-from = "https://chromium.googlesource.com/chromiumos/third_party/rust_crates/+/refs/heads/main/cargo-vet/audits.toml?format=TEXT"

[[audits.google.audits.walkdir]]
who = "Android Legacy"
criteria = "safe-to-run"
version = "2.3.2"
aggregated-from = "https://chromium.googlesource.com/chromiumos/third_party/rust_crates/+/refs/heads/main/cargo-vet/audits.toml?format=TEXT"

[[audits.isrg.audits.base64]]
who = "Brandon Pitman <bran@bran.land>"
criteria = "safe-to-run"
delta = "0.21.5 -> 0.21.6"
notes = "sourcegraph-based diff did not see the v0.21.6 tag; I retrieved a local copy of the repo and used that for diff'ing."

[[audits.isrg.audits.base64]]
who = "David Cook <dcook@divviup.org>"
criteria = "safe-to-run"
delta = "0.21.6 -> 0.21.7"

[[audits.isrg.audits.fixed]]
who = "David Cook <dcook@divviup.org>"
criteria = "safe-to-deploy"
delta = "1.25.0 -> 1.25.1"

[[audits.isrg.audits.getrandom]]
who = "David Cook <dcook@divviup.org>"
criteria = "safe-to-deploy"
delta = "0.2.11 -> 0.2.12"

<<<<<<< HEAD
[[audits.isrg.audits.num-iter]]
who = "David Cook <dcook@divviup.org>"
criteria = "safe-to-deploy"
delta = "0.1.43 -> 0.1.44"
=======
[[audits.isrg.audits.num-traits]]
who = "David Cook <dcook@divviup.org>"
criteria = "safe-to-deploy"
delta = "0.2.17 -> 0.2.18"
>>>>>>> dd01aa7c

[[audits.isrg.audits.once_cell]]
who = "Brandon Pitman <bran@bran.land>"
criteria = "safe-to-deploy"
delta = "1.18.0 -> 1.19.0"

[[audits.mozilla.audits.autocfg]]
who = "Josh Stone <jistone@redhat.com>"
criteria = "safe-to-deploy"
version = "1.1.0"
notes = "All code written or reviewed by Josh Stone."
aggregated-from = "https://hg.mozilla.org/mozilla-central/raw-file/tip/supply-chain/audits.toml"

[[audits.mozilla.audits.block-buffer]]
who = "Mike Hommey <mh+mozilla@glandium.org>"
criteria = "safe-to-deploy"
delta = "0.10.2 -> 0.10.3"
aggregated-from = "https://hg.mozilla.org/mozilla-central/raw-file/tip/supply-chain/audits.toml"

[[audits.mozilla.audits.crypto-common]]
who = "Mike Hommey <mh+mozilla@glandium.org>"
criteria = "safe-to-deploy"
delta = "0.1.3 -> 0.1.6"
aggregated-from = "https://hg.mozilla.org/mozilla-central/raw-file/tip/supply-chain/audits.toml"

[[audits.mozilla.audits.digest]]
who = "Mike Hommey <mh+mozilla@glandium.org>"
criteria = "safe-to-deploy"
delta = "0.10.3 -> 0.10.6"
aggregated-from = "https://hg.mozilla.org/mozilla-central/raw-file/tip/supply-chain/audits.toml"

[[audits.mozilla.audits.either]]
who = "Mike Hommey <mh+mozilla@glandium.org>"
criteria = "safe-to-deploy"
delta = "1.6.1 -> 1.7.0"
aggregated-from = "https://hg.mozilla.org/mozilla-central/raw-file/tip/supply-chain/audits.toml"

[[audits.mozilla.audits.either]]
who = "Mike Hommey <mh+mozilla@glandium.org>"
criteria = "safe-to-deploy"
delta = "1.7.0 -> 1.8.0"
aggregated-from = "https://hg.mozilla.org/mozilla-central/raw-file/tip/supply-chain/audits.toml"

[[audits.mozilla.audits.getrandom]]
who = "Yannis Juglaret <yjuglaret@mozilla.com>"
criteria = "safe-to-deploy"
delta = "0.2.8 -> 0.2.9"
aggregated-from = "https://hg.mozilla.org/mozilla-central/raw-file/tip/supply-chain/audits.toml"

[[audits.mozilla.audits.half]]
who = "John M. Schanck <jschanck@mozilla.com>"
criteria = "safe-to-deploy"
version = "1.8.2"
notes = """
This crate contains unsafe code for bitwise casts to/from binary16 floating-point
format. I've reviewed these and found no issues. There are no uses of ambient
capabilities.
"""
aggregated-from = "https://hg.mozilla.org/mozilla-central/raw-file/tip/supply-chain/audits.toml"

[[audits.mozilla.audits.hermit-abi]]
who = "Mike Hommey <mh+mozilla@glandium.org>"
criteria = "safe-to-deploy"
delta = "0.1.19 -> 0.2.6"
aggregated-from = "https://hg.mozilla.org/mozilla-central/raw-file/tip/supply-chain/audits.toml"

[[audits.mozilla.audits.libc]]
who = "Mike Hommey <mh+mozilla@glandium.org>"
criteria = "safe-to-deploy"
delta = "0.2.147 -> 0.2.148"
aggregated-from = "https://hg.mozilla.org/mozilla-central/raw-file/tip/supply-chain/audits.toml"

[[audits.mozilla.audits.num-bigint]]
who = "Josh Stone <jistone@redhat.com>"
criteria = "safe-to-deploy"
version = "0.4.3"
notes = "All code written or reviewed by Josh Stone."
aggregated-from = "https://hg.mozilla.org/mozilla-central/raw-file/tip/supply-chain/audits.toml"

[[audits.mozilla.audits.num-integer]]
who = "Josh Stone <jistone@redhat.com>"
criteria = "safe-to-deploy"
version = "0.1.45"
notes = "All code written or reviewed by Josh Stone."
aggregated-from = "https://hg.mozilla.org/mozilla-central/raw-file/tip/supply-chain/audits.toml"

[[audits.mozilla.audits.num-iter]]
who = "Josh Stone <jistone@redhat.com>"
criteria = "safe-to-deploy"
version = "0.1.43"
notes = "All code written or reviewed by Josh Stone."
aggregated-from = "https://hg.mozilla.org/mozilla-central/raw-file/tip/supply-chain/audits.toml"

[[audits.mozilla.audits.num-rational]]
who = "Josh Stone <jistone@redhat.com>"
criteria = "safe-to-deploy"
version = "0.4.1"
notes = "All code written or reviewed by Josh Stone."
aggregated-from = "https://hg.mozilla.org/mozilla-central/raw-file/tip/supply-chain/audits.toml"

[[audits.mozilla.audits.num-traits]]
who = "Josh Stone <jistone@redhat.com>"
criteria = "safe-to-deploy"
version = "0.2.15"
notes = "All code written or reviewed by Josh Stone."
aggregated-from = "https://hg.mozilla.org/mozilla-central/raw-file/tip/supply-chain/audits.toml"

[[audits.mozilla.audits.once_cell]]
who = "Mike Hommey <mh+mozilla@glandium.org>"
criteria = "safe-to-deploy"
delta = "1.16.0 -> 1.17.1"
aggregated-from = "https://hg.mozilla.org/mozilla-central/raw-file/tip/supply-chain/audits.toml"

[[audits.mozilla.audits.rand_core]]
who = "Mike Hommey <mh+mozilla@glandium.org>"
criteria = "safe-to-deploy"
delta = "0.6.3 -> 0.6.4"
aggregated-from = "https://hg.mozilla.org/mozilla-central/raw-file/tip/supply-chain/audits.toml"

[[audits.mozilla.audits.rayon]]
who = "Josh Stone <jistone@redhat.com>"
criteria = "safe-to-deploy"
version = "1.5.3"
notes = "All code written or reviewed by Josh Stone or Niko Matsakis."
aggregated-from = "https://hg.mozilla.org/mozilla-central/raw-file/tip/supply-chain/audits.toml"

[[audits.mozilla.audits.rayon]]
who = "Mike Hommey <mh+mozilla@glandium.org>"
criteria = "safe-to-deploy"
delta = "1.5.3 -> 1.6.1"
aggregated-from = "https://hg.mozilla.org/mozilla-central/raw-file/tip/supply-chain/audits.toml"

[[audits.mozilla.audits.subtle]]
who = "Simon Friedberger <simon@mozilla.com>"
criteria = "safe-to-deploy"
version = "2.5.0"
notes = "The goal is to provide some constant-time correctness for cryptographic implementations. The approach is reasonable, it is known to be insufficient but this is pointed out in the documentation."
aggregated-from = "https://hg.mozilla.org/mozilla-central/raw-file/tip/supply-chain/audits.toml"

[[audits.zcash.audits.inout]]
who = "Daira Hopwood <daira@jacaranda.org>"
criteria = "safe-to-deploy"
version = "0.1.3"
notes = "Reviewed in full."
aggregated-from = "https://raw.githubusercontent.com/zcash/zcash/master/qa/supply-chain/audits.toml"

[[audits.zcash.audits.unicode-ident]]
who = "Daira Hopwood <daira@jacaranda.org>"
criteria = "safe-to-deploy"
version = "1.0.2"
aggregated-from = "https://raw.githubusercontent.com/zcash/zcash/master/qa/supply-chain/audits.toml"<|MERGE_RESOLUTION|>--- conflicted
+++ resolved
@@ -461,17 +461,15 @@
 criteria = "safe-to-deploy"
 delta = "0.2.11 -> 0.2.12"
 
-<<<<<<< HEAD
 [[audits.isrg.audits.num-iter]]
 who = "David Cook <dcook@divviup.org>"
 criteria = "safe-to-deploy"
 delta = "0.1.43 -> 0.1.44"
-=======
+
 [[audits.isrg.audits.num-traits]]
 who = "David Cook <dcook@divviup.org>"
 criteria = "safe-to-deploy"
 delta = "0.2.17 -> 0.2.18"
->>>>>>> dd01aa7c
 
 [[audits.isrg.audits.once_cell]]
 who = "Brandon Pitman <bran@bran.land>"
