--- conflicted
+++ resolved
@@ -461,17 +461,15 @@
 criteria = "safe-to-deploy"
 delta = "0.2.11 -> 0.2.12"
 
-<<<<<<< HEAD
 [[audits.isrg.audits.num-integer]]
 who = "David Cook <dcook@divviup.org>"
 criteria = "safe-to-deploy"
 delta = "0.1.45 -> 0.1.46"
-=======
+
 [[audits.isrg.audits.num-iter]]
 who = "David Cook <dcook@divviup.org>"
 criteria = "safe-to-deploy"
 delta = "0.1.43 -> 0.1.44"
->>>>>>> c3a7acaf
 
 [[audits.isrg.audits.num-traits]]
 who = "David Cook <dcook@divviup.org>"
