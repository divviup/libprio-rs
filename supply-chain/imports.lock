--- conflicted
+++ resolved
@@ -81,8 +81,6 @@
 version = "0.1.21"
 notes = "I am the author of this crate."
 
-<<<<<<< HEAD
-=======
 [[audits.chromeos.audits.ansi_term]]
 who = "George Burgess IV <gbiv@google.com>"
 criteria = "safe-to-run"
@@ -153,7 +151,6 @@
 criteria = "safe-to-run"
 version = "2.3.2"
 
->>>>>>> 5436e3a6
 [[audits.divviup.audits.assert_matches]]
 who = "David Cook <dcook@divviup.org>"
 criteria = "safe-to-run"
@@ -265,7 +262,6 @@
 delta = "1.0.154 -> 1.0.155"
 
 [[audits.divviup.audits.serde_json]]
-<<<<<<< HEAD
 who = "Brandon Pitman <bran@bran.land>"
 criteria = "safe-to-deploy"
 delta = "1.0.93 -> 1.0.94"
@@ -276,8 +272,6 @@
 delta = "1.0.104 -> 2.0.11"
 
 [[audits.divviup.audits.thiserror]]
-=======
->>>>>>> 5436e3a6
 who = "Brandon Pitman <bran@bran.land>"
 criteria = "safe-to-deploy"
 delta = "1.0.38 -> 1.0.39"
@@ -453,14 +447,11 @@
 criteria = "safe-to-deploy"
 delta = "1.0.18 -> 1.0.21"
 
-<<<<<<< HEAD
 [[audits.firefox.audits.quote]]
 who = "Mike Hommey <mh+mozilla@glandium.org>"
 criteria = "safe-to-deploy"
 delta = "1.0.21 -> 1.0.23"
 
-=======
->>>>>>> 5436e3a6
 [[audits.firefox.audits.rayon]]
 who = "Josh Stone <jistone@redhat.com>"
 criteria = "safe-to-deploy"
@@ -493,21 +484,17 @@
 criteria = "safe-to-deploy"
 delta = "1.0.91 -> 1.0.93"
 
-<<<<<<< HEAD
-=======
 [[audits.firefox.audits.tracing]]
 who = "Mike Hommey <mh+mozilla@glandium.org>"
 criteria = "safe-to-run"
 delta = "0.1.35 -> 0.1.36"
 
->>>>>>> 5436e3a6
 [[audits.zcash.audits.inout]]
 who = "Daira Hopwood <daira@jacaranda.org>"
 criteria = "safe-to-deploy"
 version = "0.1.3"
 notes = "Reviewed in full."
 aggregated-from = "https://raw.githubusercontent.com/zcash/zcash/master/qa/supply-chain/audits.toml"
-<<<<<<< HEAD
 
 [[audits.zcash.audits.proc-macro2]]
 who = "Jack Grigg <jack@electriccoin.co>"
@@ -520,8 +507,6 @@
 criteria = "safe-to-deploy"
 delta = "1.0.23 -> 1.0.26"
 aggregated-from = "https://raw.githubusercontent.com/zcash/zcash/master/qa/supply-chain/audits.toml"
-=======
->>>>>>> 5436e3a6
 
 [[audits.zcash.audits.unicode-ident]]
 who = "Daira Hopwood <daira@jacaranda.org>"
