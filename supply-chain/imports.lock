
# cargo-vet imports lock

[[publisher.bumpalo]]
version = "3.6.1"
when = "2021-02-18"
user-id = 696
user-login = "fitzgen"
user-name = "Nick Fitzgerald"

[[audits.bytecode-alliance.wildcard-audits.bumpalo]]
who = "Nick Fitzgerald <fitzgen@gmail.com>"
criteria = "safe-to-deploy"
user-id = 696
start = "2019-03-16"
end = "2024-03-10"

[[audits.bytecode-alliance.audits.anes]]
who = "Pat Hickey <phickey@fastly.com>"
criteria = "safe-to-deploy"
version = "0.1.6"
notes = "Contains no unsafe code, no IO, no build.rs."

[[audits.bytecode-alliance.audits.atty]]
who = "Alex Crichton <alex@alexcrichton.com>"
criteria = "safe-to-deploy"
version = "0.2.14"
notes = """
Contains only unsafe code for what this crate's purpose is and only accesses
the environment's terminal information when asked. Does its stated purpose and
no more.
"""

[[audits.bytecode-alliance.audits.base64]]
who = "Pat Hickey <phickey@fastly.com>"
criteria = "safe-to-deploy"
version = "0.21.0"
notes = "This crate has no dependencies, no build.rs, and contains no unsafe code."

[[audits.bytecode-alliance.audits.block-buffer]]
who = "Benjamin Bouvier <public@benj.me>"
criteria = "safe-to-deploy"
delta = "0.9.0 -> 0.10.2"

[[audits.bytecode-alliance.audits.cfg-if]]
who = "Alex Crichton <alex@alexcrichton.com>"
criteria = "safe-to-deploy"
version = "1.0.0"
notes = "I am the author of this crate."

[[audits.bytecode-alliance.audits.ciborium]]
who = "Pat Hickey <phickey@fastly.com>"
criteria = "safe-to-deploy"
version = "0.2.0"

[[audits.bytecode-alliance.audits.ciborium-ll]]
who = "Pat Hickey <phickey@fastly.com>"
criteria = "safe-to-deploy"
version = "0.2.0"

[[audits.bytecode-alliance.audits.crypto-common]]
who = "Benjamin Bouvier <public@benj.me>"
criteria = "safe-to-deploy"
version = "0.1.3"

[[audits.bytecode-alliance.audits.rustc-demangle]]
who = "Alex Crichton <alex@alexcrichton.com>"
criteria = "safe-to-deploy"
version = "0.1.21"
notes = "I am the author of this crate."

<<<<<<< HEAD
=======
[[audits.chromeos.audits.ansi_term]]
who = "George Burgess IV <gbiv@google.com>"
criteria = "safe-to-run"
version = "0.12.1"

[[audits.chromeos.audits.bitflags]]
who = "Android Legacy"
criteria = "safe-to-run"
version = "1.2.1"

[[audits.chromeos.audits.clap]]
who = "George Burgess IV <gbiv@google.com>"
criteria = "safe-to-run"
version = "2.34.0"

[[audits.chromeos.audits.clap_lex]]
who = "ChromeOS"
criteria = "safe-to-run"
version = "0.2.4"

[[audits.chromeos.audits.itertools]]
who = "ChromeOS"
criteria = "safe-to-run"
version = "0.10.5"

[[audits.chromeos.audits.memchr]]
who = "ChromeOS"
criteria = "safe-to-run"
version = "2.4.1"

[[audits.chromeos.audits.num-traits]]
who = "Android Legacy"
criteria = "safe-to-run"
version = "0.2.14"

[[audits.chromeos.audits.os_str_bytes]]
who = "ChromeOS"
criteria = "safe-to-run"
version = "6.3.0"

[[audits.chromeos.audits.same-file]]
who = "Android Legacy"
criteria = "safe-to-run"
version = "1.0.6"

[[audits.chromeos.audits.textwrap]]
who = "Android Legacy"
criteria = "safe-to-run"
version = "0.11.0"

[[audits.chromeos.audits.unicode-segmentation]]
who = "ChromeOS"
criteria = "safe-to-run"
version = "1.8.0"

[[audits.chromeos.audits.unicode-width]]
who = "Android Legacy"
criteria = "safe-to-run"
version = "0.1.8"

[[audits.chromeos.audits.walkdir]]
who = "Android Legacy"
criteria = "safe-to-run"
version = "2.3.2"

>>>>>>> 174db2b1
[[audits.divviup.audits.assert_matches]]
who = "David Cook <dcook@divviup.org>"
criteria = "safe-to-run"
version = "1.5.0"

[[audits.divviup.audits.block-buffer]]
who = "David Cook <dcook@divviup.org>"
criteria = "safe-to-deploy"
version = "0.9.0"

[[audits.divviup.audits.ciborium-io]]
who = "David Cook <dcook@divviup.org>"
criteria = "safe-to-run"
version = "0.2.0"

[[audits.divviup.audits.cmac]]
who = "David Cook <dcook@divviup.org>"
criteria = "safe-to-deploy"
version = "0.7.1"

[[audits.divviup.audits.cmac]]
who = "Brandon Pitman <bran@bran.land>"
criteria = "safe-to-deploy"
delta = "0.7.1 -> 0.7.2"

[[audits.divviup.audits.dbl]]
who = "David Cook <dcook@divviup.org>"
criteria = "safe-to-deploy"
version = "0.3.2"

[[audits.divviup.audits.either]]
who = "David Cook <dcook@divviup.org>"
criteria = "safe-to-deploy"
version = "1.6.1"

[[audits.divviup.audits.modinverse]]
who = "David Cook <dcook@divviup.org>"
criteria = "safe-to-run"
version = "0.1.1"

[[audits.divviup.audits.opaque-debug]]
who = "David Cook <dcook@divviup.org>"
criteria = "safe-to-deploy"
version = "0.3.0"

[[audits.divviup.audits.proc-macro-error-attr]]
who = "David Cook <dcook@divviup.org>"
criteria = "safe-to-run"
version = "1.0.4"

[[audits.divviup.audits.proc-macro2]]
who = "David Cook <dcook@divviup.org>"
criteria = "safe-to-deploy"
delta = "1.0.49 -> 1.0.47"

[[audits.divviup.audits.rayon]]
who = "Brandon Pitman <bran@bran.land>"
criteria = "safe-to-deploy"
delta = "1.6.1 -> 1.7.0"

[[audits.divviup.audits.rayon-core]]
who = "Brandon Pitman <bran@bran.land>"
criteria = "safe-to-deploy"
delta = "1.10.2 -> 1.11.0"

[[audits.divviup.audits.serde]]
who = "David Cook <dcook@divviup.org>"
criteria = "safe-to-deploy"
delta = "1.0.152 -> 1.0.153"

[[audits.divviup.audits.serde]]
who = "David Cook <dcook@divviup.org>"
criteria = "safe-to-deploy"
delta = "1.0.153 -> 1.0.154"

[[audits.divviup.audits.serde]]
who = "David Cook <dcook@divviup.org>"
criteria = "safe-to-deploy"
delta = "1.0.154 -> 1.0.155"

[[audits.divviup.audits.serde_derive]]
who = "David Cook <dcook@divviup.org>"
criteria = "safe-to-deploy"
delta = "1.0.152 -> 1.0.153"

[[audits.divviup.audits.serde_derive]]
who = "David Cook <dcook@divviup.org>"
criteria = "safe-to-deploy"
delta = "1.0.153 -> 1.0.154"

[[audits.divviup.audits.serde_derive]]
who = "David Cook <dcook@divviup.org>"
criteria = "safe-to-deploy"
delta = "1.0.154 -> 1.0.155"

[[audits.divviup.audits.serde_json]]
who = "Brandon Pitman <bran@bran.land>"
criteria = "safe-to-deploy"
delta = "1.0.93 -> 1.0.94"

[[audits.divviup.audits.thiserror]]
who = "Brandon Pitman <bran@bran.land>"
criteria = "safe-to-deploy"
delta = "1.0.38 -> 1.0.39"

[[audits.divviup.audits.thiserror-impl]]
who = "Brandon Pitman <bran@bran.land>"
criteria = "safe-to-deploy"
delta = "1.0.38 -> 1.0.39"

[[audits.divviup.audits.untrusted]]
who = "David Cook <dcook@divviup.org>"
criteria = "safe-to-deploy"
version = "0.7.1"

[audits.embark-studios.audits]

[[audits.firefox.audits.hashbrown]]
who = "Mike Hommey <mh+mozilla@glandium.org>"
criteria = "safe-to-deploy"
version = "0.12.3"
notes = "This version is used in rust's libstd, so effectively we're already trusting it"

[[audits.firefox.audits.hex]]
who = "Simon Friedberger <simon@mozilla.com>"
criteria = "safe-to-deploy"
version = "0.4.3"

[[audits.firefox.audits.num-bigint]]
who = "Josh Stone <jistone@redhat.com>"
criteria = "safe-to-deploy"
version = "0.4.3"
notes = "All code written or reviewed by Josh Stone."

[[audits.firefox.audits.proc-macro2]]
who = "Nika Layzell <nika@thelayzells.com>"
criteria = "safe-to-deploy"
version = "1.0.39"
notes = """
`proc-macro2` acts as either a thin(-ish) wrapper around the std-provided
`proc_macro` crate, or as a fallback implementation of the crate, depending on
where it is used.

If using this crate on older versions of rustc (1.56 and earlier), it will
temporarily replace the panic handler while initializing in order to detect if
it is running within a `proc_macro`, which could lead to surprising behaviour.
This should not be an issue for more recent compiler versions, which support
`proc_macro::is_available()`.

The `proc-macro2` crate's fallback behaviour is not identical to the complex
behaviour of the rustc compiler (e.g. it does not perform unicode normalization
for identifiers), however it behaves well enough for its intended use-case
(tests and scripts processing rust code).

`proc-macro2` does not use unsafe code, however exposes one `unsafe` API to
allow bypassing checks in the fallback implementation when constructing
`Literal` using `from_str_unchecked`. This was intended to only be used by the
`quote!` macro, however it has been removed
(https://github.com/dtolnay/quote/commit/f621fe64a8a501cae8e95ebd6848e637bbc79078),
and is likely completely unused. Even when used, this API shouldn't be able to
cause unsoundness.
"""

[[audits.firefox.audits.proc-macro2]]
who = "Mike Hommey <mh+mozilla@glandium.org>"
criteria = "safe-to-deploy"
delta = "1.0.39 -> 1.0.43"

[[audits.firefox.audits.proc-macro2]]
who = "Mike Hommey <mh+mozilla@glandium.org>"
criteria = "safe-to-deploy"
delta = "1.0.43 -> 1.0.49"

[[audits.firefox.audits.rayon]]
who = "Josh Stone <jistone@redhat.com>"
criteria = "safe-to-deploy"
version = "1.5.3"
notes = "All code written or reviewed by Josh Stone or Niko Matsakis."

[[audits.firefox.audits.rayon]]
who = "Mike Hommey <mh+mozilla@glandium.org>"
criteria = "safe-to-deploy"
delta = "1.5.3 -> 1.6.1"

[[audits.firefox.audits.rayon-core]]
who = "Josh Stone <jistone@redhat.com>"
criteria = "safe-to-deploy"
version = "1.9.3"
notes = "All code written or reviewed by Josh Stone or Niko Matsakis."

[[audits.firefox.audits.rayon-core]]
who = "Mike Hommey <mh+mozilla@glandium.org>"
criteria = "safe-to-deploy"
delta = "1.9.3 -> 1.10.1"

[[audits.firefox.audits.rayon-core]]
who = "Mike Hommey <mh+mozilla@glandium.org>"
criteria = "safe-to-deploy"
delta = "1.10.1 -> 1.10.2"

[[audits.firefox.audits.serde_json]]
who = "Mike Hommey <mh+mozilla@glandium.org>"
criteria = "safe-to-deploy"
delta = "1.0.91 -> 1.0.93"

[[audits.zcash.audits.cipher]]
who = "Daira Hopwood <daira@jacaranda.org>"
criteria = "safe-to-deploy"
delta = "0.3.0 -> 0.4.3"
notes = "Significant rework of (mainly RustCrypto-internal) APIs."
aggregated-from = "https://raw.githubusercontent.com/zcash/zcash/master/qa/supply-chain/audits.toml"<|MERGE_RESOLUTION|>--- conflicted
+++ resolved
@@ -69,8 +69,6 @@
 version = "0.1.21"
 notes = "I am the author of this crate."
 
-<<<<<<< HEAD
-=======
 [[audits.chromeos.audits.ansi_term]]
 who = "George Burgess IV <gbiv@google.com>"
 criteria = "safe-to-run"
@@ -136,7 +134,6 @@
 criteria = "safe-to-run"
 version = "2.3.2"
 
->>>>>>> 174db2b1
 [[audits.divviup.audits.assert_matches]]
 who = "David Cook <dcook@divviup.org>"
 criteria = "safe-to-run"
